--- conflicted
+++ resolved
@@ -24,10 +24,6 @@
 # sh            # for running bash commands in some tests (linux/macos only)
 
 # --------- audio --------- #
-<<<<<<< HEAD
-librosa==0.10.0
 pydub==0.25.1
 speechbrain==1.0.1
-=======
 librosa==0.10.2.post1
->>>>>>> 0c427340
